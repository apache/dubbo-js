{
  "name": "dubbo-js",
  "version": "0.0.0",
  "scripts": {},
  "private": true,
<<<<<<< HEAD
  "name": "dubbo-js-private",
  "version": "4.0.1",
  "packageManager": "pnpm@7.13.6",
  "scripts": {
    "affected:build": "npx nx affected --target=build",
    "affected:test": "npx nx affected --target=test",
    "build": "npx nx run-many --target=build",
    "test": "npx nx run-many --target=test",
    "format": "npx nx run-many --target=format",
    "ts-check": "npx nx run-many --target=ts-check",
    "prepare": "husky install"
  },
  "devDependencies": {
    "@types/dateformat": "1.0.1",
    "@types/debug": "^0.0.30",
    "@types/fs-extra": "9.0.11",
    "@types/glob": "^7.1.3",
    "@types/ip": "0.0.30",
    "@types/jest": "^21.1.6",
    "@types/js-to-java": "2.4.0",
    "@types/koa-compose": "3.2.2",
    "@types/node": "^14.14.41",
    "@types/node-zookeeper-client": "^0.2.6",
    "@types/prettier": "^2.2.3",
    "@types/proper-lockfile": "^4.1.2",
    "@types/uuid": "^8.3.4",
    "@swc/core": "^1.3.10",
    "@swc/jest": "^0.2.23",
    "chalk": "^4.1.1",
    "commander": "^9.4.1",
    "glob": "^7.1.7",
    "husky": "^6.0.0",
    "jest": "^29.2.1",
    "nx": "14.8.3",
    "prettier": "^2.2.1",
    "pretty-quick": "^1.10.0",
    "ts-jest": "^29.0.3",
    "ts-node": "^9.1.1",
    "typescript": "^4.2.4",
    "uuid": "^9.0.0",
    "zx": "^7.1.1"
  }
=======
  "devDependencies": {
    "@nrwl/cli": "14.8.3",
    "@nrwl/devkit": "14.8.3",
    "@nrwl/nx-cloud": "latest",
    "@nrwl/workspace": "14.8.3",
    "@types/node": "latest",
    "nx": "14.8.3",
    "prettier": "^2.6.2",
    "typescript": "~4.8.2",
    "vite": "^3.1.8",
    "vitest": "^0.24.3"
  },
  "dependencies": {}
>>>>>>> 43d3c15f
}<|MERGE_RESOLUTION|>--- conflicted
+++ resolved
@@ -3,50 +3,6 @@
   "version": "0.0.0",
   "scripts": {},
   "private": true,
-<<<<<<< HEAD
-  "name": "dubbo-js-private",
-  "version": "4.0.1",
-  "packageManager": "pnpm@7.13.6",
-  "scripts": {
-    "affected:build": "npx nx affected --target=build",
-    "affected:test": "npx nx affected --target=test",
-    "build": "npx nx run-many --target=build",
-    "test": "npx nx run-many --target=test",
-    "format": "npx nx run-many --target=format",
-    "ts-check": "npx nx run-many --target=ts-check",
-    "prepare": "husky install"
-  },
-  "devDependencies": {
-    "@types/dateformat": "1.0.1",
-    "@types/debug": "^0.0.30",
-    "@types/fs-extra": "9.0.11",
-    "@types/glob": "^7.1.3",
-    "@types/ip": "0.0.30",
-    "@types/jest": "^21.1.6",
-    "@types/js-to-java": "2.4.0",
-    "@types/koa-compose": "3.2.2",
-    "@types/node": "^14.14.41",
-    "@types/node-zookeeper-client": "^0.2.6",
-    "@types/prettier": "^2.2.3",
-    "@types/proper-lockfile": "^4.1.2",
-    "@types/uuid": "^8.3.4",
-    "@swc/core": "^1.3.10",
-    "@swc/jest": "^0.2.23",
-    "chalk": "^4.1.1",
-    "commander": "^9.4.1",
-    "glob": "^7.1.7",
-    "husky": "^6.0.0",
-    "jest": "^29.2.1",
-    "nx": "14.8.3",
-    "prettier": "^2.2.1",
-    "pretty-quick": "^1.10.0",
-    "ts-jest": "^29.0.3",
-    "ts-node": "^9.1.1",
-    "typescript": "^4.2.4",
-    "uuid": "^9.0.0",
-    "zx": "^7.1.1"
-  }
-=======
   "devDependencies": {
     "@nrwl/cli": "14.8.3",
     "@nrwl/devkit": "14.8.3",
@@ -60,5 +16,4 @@
     "vitest": "^0.24.3"
   },
   "dependencies": {}
->>>>>>> 43d3c15f
 }